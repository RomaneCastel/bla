#!/bin/bash

verified_adversarial=0
notverified_adversarial=0
verified_noadversarial=0
notverified_noadversarial=0
for net in fc1 fc2 fc3 fc4 fc5
do
	echo Evaluating network ${net}...
	for spec in `ls ../$1/${net}`
	do
		perturbed="perturbed"
		if [[ "$spec" == *"$perturbed"* ]] || [[ "$spec" == *"details"* ]]
		then
			:
		else
			echo "python3 verifier.py --net ${net} --spec ../$1/${net}/${spec}"
			out=$(python3 verifier.py --net ${net} --spec ../$1/${net}/${spec})
			echo "$out"
			if [ "$out" == "verified" ]
			then
				decimals=$(echo ${spec} | cut -d '_' -f 2 | cut -d '.' -f 2)
				root="0."
				eps="${root}${decimals}"
<<<<<<< HEAD
				attack=$(python3 attack.py --net ${net} --spec ../$1/${net}/${spec} --k 50 --eps $eps --eps_step 0.01)
=======
				echo "python3 attack.py --net ${net} --spec ../test_cases/${net}/${spec} --k 50 --eps $eps --eps_step 0.01"
				attack=$(python3 attack.py --net ${net} --spec ../test_cases/${net}/${spec} --k 50 --eps $eps --eps_step 0.01)
>>>>>>> 19c1d7c9
				if [[ "$attack" == *"Successfully"* ]]
				then
					verified_adversarial=$((verified_adversarial+1))
				else
					verified_noadversarial=$((verified_noadversarial+1))
				fi
			else
				decimals=$(echo ${spec} | cut -d '_' -f 2 | cut -d '.' -f 2)
				root="0."
				eps="${root}${decimals}"
<<<<<<< HEAD
				attack=$(python3 attack.py --net ${net} --spec ../$1/${net}/${spec} --k 50 --eps $eps --eps_step 0.01)
=======
				echo "python3 attack.py --net ${net} --spec ../test_cases/${net}/${spec} --k 50 --eps $eps --eps_step 0.01"
				attack=$(python3 attack.py --net ${net} --spec ../test_cases/${net}/${spec} --k 50 --eps $eps --eps_step 0.01)
>>>>>>> 19c1d7c9
				if [[ "Successfully" == *"$attack"* ]]
				then
					notverified_adversarial=$((notverified_adversarial+1))
				else
					notverified_noadversarial=$((notverified_noadversarial+1))
				fi

			fi
		fi
	done
done
echo "          adversarial_found          adversarial_notfound"
	echo "verified  $verified_adversarial                    $verified_noadversarial"
	echo "notverif  $notverified_adversarial                    $notverified_noadversarial"<|MERGE_RESOLUTION|>--- conflicted
+++ resolved
@@ -22,12 +22,7 @@
 				decimals=$(echo ${spec} | cut -d '_' -f 2 | cut -d '.' -f 2)
 				root="0."
 				eps="${root}${decimals}"
-<<<<<<< HEAD
 				attack=$(python3 attack.py --net ${net} --spec ../$1/${net}/${spec} --k 50 --eps $eps --eps_step 0.01)
-=======
-				echo "python3 attack.py --net ${net} --spec ../test_cases/${net}/${spec} --k 50 --eps $eps --eps_step 0.01"
-				attack=$(python3 attack.py --net ${net} --spec ../test_cases/${net}/${spec} --k 50 --eps $eps --eps_step 0.01)
->>>>>>> 19c1d7c9
 				if [[ "$attack" == *"Successfully"* ]]
 				then
 					verified_adversarial=$((verified_adversarial+1))
@@ -38,12 +33,7 @@
 				decimals=$(echo ${spec} | cut -d '_' -f 2 | cut -d '.' -f 2)
 				root="0."
 				eps="${root}${decimals}"
-<<<<<<< HEAD
 				attack=$(python3 attack.py --net ${net} --spec ../$1/${net}/${spec} --k 50 --eps $eps --eps_step 0.01)
-=======
-				echo "python3 attack.py --net ${net} --spec ../test_cases/${net}/${spec} --k 50 --eps $eps --eps_step 0.01"
-				attack=$(python3 attack.py --net ${net} --spec ../test_cases/${net}/${spec} --k 50 --eps $eps --eps_step 0.01)
->>>>>>> 19c1d7c9
 				if [[ "Successfully" == *"$attack"* ]]
 				then
 					notverified_adversarial=$((notverified_adversarial+1))
