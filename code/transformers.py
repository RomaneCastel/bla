--- conflicted
+++ resolved
@@ -2,6 +2,7 @@
 import torch.nn as nn
 import torch.nn.functional as F
 from networks import FullyConnected, Conv, Normalization
+
 
 """
 The goal is to transform a network into zonotope verifier network.
@@ -11,7 +12,7 @@
  - one weight image per epsilon_i. The number of weight images can possibly increase by
  1 for each ReLU layer.
 Note that those images can be flatten.
-Therefore a zonotope will be represent as a tensor of size (1 + n_eps) x image height x image width
+Therefore a zonotope will be represent as a tensor of size (1 + n_eps) x image height x image width 
 
 Transforming a sequential network of several layers requires to be able to transform every
 layer. Also, the following relationship holds for zonotope transformation:
@@ -24,8 +25,6 @@
  - Flatten;
  - ReLU.
 """
-
-VERBOSE_LOGGING = False
 
 # utils function: compute lower and upper bounds of a zonotope
 def upper_lower(zonotope):
@@ -71,11 +70,11 @@
         #                          x n_features x width x height
         zonotope = torch.zeros(
             [x.shape[0],
-             1 + x.shape[1] * x.shape[2] * x.shape[3],
+             1+x.shape[1]*x.shape[2]*x.shape[3],
              x.shape[1],
              x.shape[2],
              x.shape[3]
-             ],
+            ],
             dtype=x.dtype)
 
         zonotope[0, 0] = x + nn.functional.relu(self.eps - x)/2 - nn.functional.relu(x-(1-self.eps))/2
@@ -110,10 +109,6 @@
         output = F.linear(x, self.layer.weight, None)  # no bias for the moment
         if self.layer.bias is not None:
             output[:, 0, :] += self.layer.bias
-
-        if VERBOSE_LOGGING:
-            print("Linear output: ")
-            print(output)
         return output
 
 
@@ -137,9 +132,6 @@
             output[:, i, :, :, :] = self.layer.forward(x[:, i, :, :, :])
             output[:, i, :, :, :] -= self.layer.bias.unsqueeze(-1).unsqueeze(-1)
 
-        if VERBOSE_LOGGING:
-            print("Conv 2D output: ")
-            print(output)
         return output
 
 
@@ -154,11 +146,7 @@
         # batch_size x 1+n_errors x n_features x h x w
         # output of shape
         # batch_size x 1+n_errors x (n_features * h * w)
-        final_x = x.flatten(self.start_dim, self.end_dim)
-        if VERBOSE_LOGGING:
-            print("Flatten output: ")
-            print(final_x)
-        return final_x
+        return x.flatten(self.start_dim, self.end_dim)
 
 
 class TransformedReLU(nn.Module):
@@ -174,8 +162,8 @@
         #  if l >= 0, l = 1
         #  else l = u / (u-l)
         _lambda = (lower >= 0).type(torch.FloatTensor) \
-                  + (lower * upper < 0).type(torch.FloatTensor) \
-                  * upper / (upper - lower)
+                       + (lower * upper < 0).type(torch.FloatTensor) \
+                       * upper / (upper - lower)
         # set all nans to 1
         _lambda[_lambda != _lambda] = 0.5
         self.lambda_.data = _lambda
@@ -209,23 +197,20 @@
         # for negative case, we 0 is the new bias
         # for positive case, we don't change anything
         transformed_x[:, 0] = (delta / 2 + self.lambda_ * x[:, 0]) * (lower * upper < 0).type(torch.FloatTensor) \
-                              + x[:, 0] * (lower >= 0).type(torch.FloatTensor)
+            + x[:, 0] * (lower >= 0).type(torch.FloatTensor)
 
         # for crossing border cases, we multiply by lambda error weights
         # for positive cases, we don't change anything
         # for negative cases, it is 0
         # modifying already existing error weights
         transformed_x[:, 1:] = x[:, 1:] * self.lambda_.unsqueeze(1) * (lower * upper < 0).type(torch.FloatTensor) \
-                               + x[:, 1:] * (lower >= 0).type(torch.FloatTensor)
+            + x[:, 1:] * (lower >= 0).type(torch.FloatTensor)
 
         # adding new error weights
         # correct as batch_size is equal to 1 here
         n_old_error_weights = x.shape[1]
         has_new_error_term = (lower * upper < 0).type(torch.FloatTensor)
-
         n_new_error_weights = int(torch.sum(has_new_error_term).item())
-        if VERBOSE_LOGGING:
-            print("Adding %d new error terms" % n_new_error_weights)
         # create new tensor that is able to host all the new error terms
         if len(x.shape) == 3:
             final_x = torch.cat([transformed_x, torch.zeros([x.shape[0], n_new_error_weights, x.shape[2]])], dim=1)
@@ -235,29 +220,7 @@
             final_x[:, :x.shape[1]] = transformed_x
 
         # filling new error terms
-<<<<<<< HEAD
         new_error_terms(delta/2, has_new_error_term, final_x, n_old_error_weights)
-=======
-        # when vector
-        if len(x.shape) == 3:
-            i_error = n_old_error_weights
-            for i in range(x.shape[2]):
-                if has_new_error_term[0, i] == 1:
-                    final_x[:, i_error, i] = delta[:, i] / 2
-                    i_error += 1
-        # when image
-        else:
-            i_error = n_old_error_weights
-            for f in range(x.shape[2]):
-                for i in range(x.shape[3]):
-                    for j in range(x.shape[4]):
-                        if has_new_error_term[0, f, i, j].item():
-                            final_x[0, i_error, f, i, j] = delta[0, f, i, j] / 2
-                            i_error += 1
-        if VERBOSE_LOGGING:
-            print("ReLU output: ")
-            print(final_x)
->>>>>>> 3466aa57
         return final_x
 
     def clip_lambda(self):
