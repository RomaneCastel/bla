import torch
import torch.nn as nn
import torch.nn.functional as F
from networks import FullyConnected, Conv, Normalization
from torch.distributions import Normal, Uniform

"""
The goal is to transform a network into zonotope verifier network.

At each layer, instead of dealing with a single image, it deals with several images:
 - the bias image;
 - one weight image per epsilon_i. The number of weight images can possibly increase by
 1 for each ReLU layer.
Note that those images can be flatten.
Therefore a zonotope will be represent as a tensor of size (1 + n_eps) x image height x image width

Transforming a sequential network of several layers requires to be able to transform every
layer. Also, the following relationship holds for zonotope transformation:
Transformation(Sequential([L_i])) = Sequential([Transformation(L_i)])
We therefore need to transform the following layers:
 - Input (clipping to stay between [0,1]);
 - Normalization;
 - Linear;
 - Conv2D;
 - Flatten;
 - ReLU.
"""

VERBOSE_LOGGING = False


# utils function: compute lower and upper bounds of a zonotope
def upper_lower(zonotope):
    upper = zonotope[0] + torch.sum(torch.abs(zonotope[1:]), dim=0)
    lower = zonotope[0] - torch.sum(torch.abs(zonotope[1:]), dim=0)
    assert upper.shape == zonotope.shape[1:]
    return upper, lower


@torch.jit.script
def new_error_terms(x, condition, receiver, start_index, created_terms):
    # type: (Tensor, Tensor, Tensor, int, List[List[int]]) -> int
    # x is the ND tensor, condition a x-size boolean tensor (True if a new tensor has to be created for this value)
    # receiver is the N+1D tensor in which the newly created sparse tensor will be stored
    # start_index is the index from which the new tensors will be added
    i_error = start_index
    # when vector
    if len(x.shape) == 1:
        for i in range(x.shape[0]):
            if condition[i].item():
                receiver[i_error, i] = x[i]
                created_terms.append([i_error, i])
                i_error += 1
    # when image
    else:
        for f in range(x.shape[0]):
            for i in range(x.shape[1]):
                for j in range(x.shape[2]):
                    if condition[f, i, j].item():
                        receiver[i_error, f, i, j] = x[f, i, j]
                        created_terms.append([i_error, f])
                        i_error += 1
    return i_error


@torch.jit.script
def optimized_conv(x, created_terms, i_first_error_term_alone, weight, stride, padding):
    # type: (Tensor, List[List[int]], int, Tensor, List[int], List[int]) -> Tensor
    first_block = F.conv2d(x[:i_first_error_term_alone], weight, None, stride, padding)
    single_layers_processed = [first_block]
    for e in created_terms:
        i_error = e[0]
        feature = e[1]
        single_layers_processed.append(
            F.conv2d(x[i_error, feature].unsqueeze(0).unsqueeze(0),
                     weight[:, feature].unsqueeze(1), None, stride, padding)
        )
    return torch.cat(single_layers_processed, dim=0)


class TransformedInput(nn.Module):
    def __init__(self, eps):
        super().__init__()
        self.eps = eps

    def forward(self, x, created_terms=[]):
        # creates all the height x width error matrices/vectors

        # initializes zonotope
        zonotope = torch.zeros([
            1 + x.shape[0] * x.shape[1] * x.shape[2],
            x.shape[0],
            x.shape[1],
            x.shape[2]
        ])

        # fills biases
        zonotope[0] = x + nn.functional.relu(self.eps - x)/2 - nn.functional.relu(x-(1-self.eps))/2

        # creates error terms
        error_terms = self.eps - nn.functional.relu(self.eps - x)/2 - nn.functional.relu(x-(1-self.eps))/2
        created_terms = []
        new_error_terms(error_terms, error_terms >= 0, zonotope, 1, created_terms)

        # returns zonotope, and an array for newly created terms
        return zonotope, created_terms


class TransformedNormalization(nn.Module):
    def __init__(self, normalization_layer):
        super().__init__()
        self.mean = normalization_layer.mean[0, 0, 0, 0]
        self.sigma = normalization_layer.sigma[0, 0, 0, 0]

    def forward(self, x, created_terms):
        x[0] -= self.mean
        x /= self.sigma
        return x, created_terms


# for Linear layers (both linear transformers)
class TransformedLinear(nn.Module):
    def __init__(self, layer):
        super().__init__()
        self.layer = layer

    def forward(self, x, created_terms):
        # input of size (n_eps + 1) x in_features
        # created_terms are the error terms that was lastly created i.e. alone in their layer
        # output of size (n_eps + 1) x out_features
        # bias receives full affine transform, error weights only the linear part
        # x: (1 + h x w x n_channels) x n_channels x (width x height)
        x = F.linear(x, self.layer.weight, None)  # no bias for the moment
        if self.layer.bias is not None:
            x[0] += self.layer.bias
        return x, []  # there is no longer term alone in its error weight map


class TransformedConv2D(nn.Module):
    def __init__(self, layer):
        super().__init__()
        self.layer = layer

    def forward(self, x, created_terms, use_created_terms=True):
        # input of shape
        # 1+n_errors x in_features x h x w
        # output of shape
        # 1+n_errors x out_features x h' x w'

        if use_created_terms and len(created_terms) > 0:
            i_first_error_term_alone = created_terms[0][0]
            output_x = optimized_conv(x, created_terms, i_first_error_term_alone,
                                      self.layer.weight, self.layer.stride, self.layer.padding)
        else:
            output_x = F.conv2d(x, self.layer.weight, bias=None, stride=self.layer.stride, padding=self.layer.padding)

        output_x[0] += self.layer.bias.unsqueeze(-1).unsqueeze(-1)

        return output_x, []


class TransformedFlatten(nn.Module):
    def __init__(self):
        super().__init__()
        self.start_dim = -3
        self.end_dim = -1

    def forward(self, x, created_terms):
        # input of shape
        # 1+n_errors x n_features x h x w
        # output of shape
        # 1+n_errors x (n_features * h * w)
        x = x.flatten(self.start_dim, self.end_dim)

        return x, []  # created terms do not matter for vectors


class TransformedReLU(nn.Module):
    def __init__(self, shape, is_last_relu_layer=False):
        super().__init__()
        self.lambda_ = nn.Parameter(torch.Tensor(shape), requires_grad=True)
        # if we have already initialized lambda
        self.is_lambda_set = False
        self.initialize_with_gaussian = False

        # WIP
        self.is_last_relu_layer = is_last_relu_layer
        if self.is_last_relu_layer:
            self.init_value = 'auto'  # 0.9999
        else:
            self.init_value = 'auto'

    def should_initialize_with_gaussian(self):
        self.initialize_with_gaussian = True

    def _set_lambda(self, lower, upper):
        if self.init_value == 'auto':
            # set as its optimal area value
            #  if u <= 0, l = 0
            #  if l >= 0, l = 1
            #  else l = u / (u-l)
            _lambda = (lower >= 0).type(torch.FloatTensor) \
                      + (lower * upper < 0).type(torch.FloatTensor) \
                      * upper / (upper - lower)
            # set all nans to 1
            _lambda[_lambda != _lambda] = 0.5
        else:
            _lambda = (lower >= 0).type(torch.FloatTensor) \
                      + (lower * upper < 0).type(torch.FloatTensor) \
                      * self.init_value
        self.lambda_.data = _lambda
        self.is_lambda_set = True
<<<<<<< HEAD
        std = 2
        self.lambda_gaussian = Normal(self.lambda_.data, std)
=======
        std = 1
        self.lambda_gaussian = Uniform(0, 1) # Normal(self.lambda_.data, std)
>>>>>>> e613e2f3

    def shuffle_lambda(self):
        #self.lambda_.data = self.lambda_gaussian.sample()
        self.lambda_.data = self.lambda_gaussian.sample(self.lambda_.data.shape)
        self.clip_lambda()

    def forward(self, x, created_terms):
        # x: (1 + h x w x n_channels) x n_channels x width x height
        # or x: (1 + h x w x n_channels) x n_channels x (width x height)
        # computes minimum and maximum boundaries for every input value
        # upper and lower bound are tensor of size n_features x (h x w) || vector_size
        # creates the lambda values
        upper, lower = upper_lower(x)

        # lambda has a size of ((n_c x h x w) || vector_size)
        if not self.is_lambda_set:
            self._set_lambda(lower, upper)

            # We may want to
            if self.initialize_with_gaussian:
                self.shuffle_lambda()

        # terms that have new error weights
        has_new_error_term = (lower * upper < 0).type(torch.FloatTensor)
        n_new_error_terms = int(torch.sum(has_new_error_term).item())

        shape = list(x.shape)
        shape[0] += n_new_error_terms
        transformed_x = torch.zeros(shape)

        # delta is the difference in height between top and bottom lines
        # how to compute delta ?
        #   - bottom border is lambda * x
        #   - top border has the following lambda * x + delta, with delta to determine
        #     top border is above ReLU curve in u, so lambda * u + delta >= u
        #     top border is above ReLU curve in l, so lambda * l + delta >= 0
        #     delta >= (1 - lambda) * u
        #     delta >= -lambda * l
        #     so delta >= max((1 - lambda) * u, -lambda * l), and we take equality
        #   - difference between the two lines is delta = max((1 - lambda) * u, -lambda * l)
        # the new bias is therefore (in crossing border cases) delta/2
        delta = torch.max(-self.lambda_ * lower, (1 - self.lambda_) * upper)

        # for crossing border cases, we modify bias
        # for negative case, we 0 is the new bias
        # for positive case, we don't change anything
        transformed_x[0] = (delta / 2 + self.lambda_ * x[0]) \
                           * (lower * upper < 0).type(torch.FloatTensor) \
                           + x[0] * (lower >= 0).type(torch.FloatTensor)

        # for crossing border cases, we multiply by lambda error weights
        # for positive cases, we don't change anything
        # for negative cases, it is 0
        # modifying already existing error weights
        transformed_x[1:x.shape[0]] = x[1:] * self.lambda_ \
                                      * (lower * upper < 0).type(torch.FloatTensor) \
                                      + x[1:] * (lower >= 0).type(torch.FloatTensor)

        # filling new error terms
        created_terms = []
        new_error_terms(delta/2, has_new_error_term, transformed_x, x.shape[0], created_terms)

        return transformed_x, created_terms

    def clip_lambda(self):
        # clips lambda into [0, 1] (might happen after gradient descent)
        self.lambda_.data.clamp_(min=0, max=1)

        # replace NaNs with 0.5
        self.lambda_.data[self.lambda_.data != self.lambda_.data] = 0.5




# general layer transformer class that, when given a layer, returns the corresponding transformed layer
class LayerTransformer:
    def __call__(self, layer, shape, is_last_relu_layer=False):
        # shape is for ReLU layers
        # layer type dependent transformation
        if isinstance(layer, Normalization):
            return TransformedNormalization(layer)
        elif isinstance(layer, nn.Linear):
            return TransformedLinear(layer)
        elif isinstance(layer, nn.Conv2d):
            return TransformedConv2D(layer)
        elif isinstance(layer, nn.Flatten):
            return TransformedFlatten()
        elif isinstance(layer, nn.ReLU):
            return TransformedReLU(shape, is_last_relu_layer=is_last_relu_layer)
        else:
            raise NotImplementedError('Unknown layer')


# transformed network
class TransformedNetwork(nn.Module):
    def __init__(self, network, eps, input_size, n_relus_to_keep=10000, n_relus_to_initialize_with_gaussian=0):
        # n_relus_to_keep is the number of ReLU layers that will have their parameters free to move, starting from
        # the deepest layers
        super().__init__()
        # if conv network
        self.input_size = [1, 1, input_size, input_size]
        self.initial_network_layers = network.layers
        shapes = self.get_shape_after_each_layer()

        layer_names = [type(l).__name__ for l in self.initial_network_layers]
        is_relu_layer = [name == 'ReLU' for i, name in enumerate(layer_names)]
        last_relu_layer = [i for i, b in enumerate(is_relu_layer) if b][-1]

        layers = [TransformedInput(eps)]
        transformer = LayerTransformer()
        for i, layer in enumerate(self.initial_network_layers):
            layers.append(transformer(layer, shapes[i], is_last_relu_layer=(last_relu_layer==i)))

        relu_layer_to_freeze = is_relu_layer
        if n_relus_to_keep >= 1:
            for i in range(len(relu_layer_to_freeze)-1, -1, -1):
                if relu_layer_to_freeze[i]:
                    relu_layer_to_freeze[i] = False
                    n_relus_to_keep -= 1
                if n_relus_to_keep == 0:
                    break
        relu_layer_to_keep = [not e for e in relu_layer_to_freeze]
        # note: other layers than ReLU are marked as True but we will not keep active their gradients

        for i, layer in enumerate(layers):
            # freeze weights if layer is not ReLU layer
            for param in layer.parameters():
                if isinstance(layer, TransformedReLU):
                    param.requires_grad = relu_layer_to_keep[i]
                else:
                    param.requires_grad = False

        # Initialize the lambdas of the first X Relu transformers by sampling
        # from a Gaussian around the optimal values
        if n_relus_to_initialize_with_gaussian > 0:
            n_relus_left_to_initialize = n_relus_to_initialize_with_gaussian
            for i, layer in enumerate(layers):
                if isinstance(layer, TransformedReLU):
                    layer.should_initialize_with_gaussian()
                    n_relus_left_to_initialize -= 1

                    if n_relus_left_to_initialize == 0:
                        break



        self.layers = nn.Sequential(*layers)

    def shuffle_lambda(self, n_relu_to_shuffle):
        i_relu_to_shuffle = 0
        for layer in self.layers:
            if isinstance(layer, TransformedReLU):
                layer.shuffle_lambda()
                i_relu_to_shuffle += 1
                if i_relu_to_shuffle >= n_relu_to_shuffle:
                    break

    def get_shape_after_each_layer(self):
        # precompute sizes of the tensor after each layer
        x = torch.zeros(self.input_size)
        shapes = [x.shape]
        for layer in self.initial_network_layers:
            x = layer.forward(x)
            shapes.append(x.shape)
        return shapes

    def clip_lambdas(self):
        # clips the lambda parameters of all the ReLU layers
        for i, layer in enumerate(self.layers):
            if isinstance(layer, TransformedReLU):
                layer.clip_lambda()

    def assert_only_relu_params_changed(self, old_params):
        # quality assessment method, to verify that only wanted params changed
        i = 0
        new_params = []
        for layer in self.layers:
            for param in layer.parameters():
                if not isinstance(layer, TransformedReLU):
                    assert torch.equal(old_params[i], param), \
                        'Param %d changed, problem with ' % i + type(layer).__name__
                new_params.append(param)
                i += 1
        return new_params

    def assert_valid_lambda_values(self):
        # assert that no lambda gets out of range
        for layer in self.layers:
            for param in layer.parameters():
                if isinstance(layer, TransformedReLU):
                    assert torch.max(param) <= 1, \
                        'Some lambda values over 1 (%f)' % torch.max(param)
                    assert torch.min(param) >= 0, \
                        'Some lambda values under 0 (%f)' % torch.min(param)

    def get_mean_lambda_values(self):
        # return mean lambda for every relu layer, for debugging purposes
        values = []
        for layer in self.layers:
            if isinstance(layer, TransformedReLU):
                for param in layer.parameters():
                    values.append(torch.mean(param).item())
        return values

    def get_params(self, only_relu=False):
        params = []
        for i, layer in enumerate(self.layers):
            for param in layer.parameters():
                if not only_relu or type(layer).__name__ == "TransformedReLU":
                    params.append(param)
        return params

    def forward(self, x):
        created_terms = []
        for i, layer in enumerate(self.layers):
            x, created_terms = layer.forward(x, created_terms)
        return x


class ZonotopeLoss:
    def __init__(self, kind='mean'):
        self.kind = kind

    def __call__(self, upper, lower, output_zonotope, true_label):
        if self.kind == 'mean':
            # we want to prove that the lower bound for the true label is smaller than the
            # max upper bound for all the other labels, because this means the true label value
            # will always be bigger than the other labels, and so the classification will be correct
            lower_bound = lower[true_label]

            # we want to minimize the max of upper bounds (mean used as max not really
            # differentiable (same issue as L1 norm, improving only one upper bound may
            # come at the cost of worsening other upper bounds, and is potentially quite slow
            # even in the very rare case that it works; using the mean ensure we try to
            # reduce all upper bounds, avoiding that problem)) and maximize the lower bound of
            # the real class
            # Set the upper bound of the true label to 0 because we don't want to take it into
            # account when computing the loss. What we care about is the difference between
            # the true label lower bound and the upper bound of the other labels. We don't care
            # about the upper bound of the true label (because it doesn't matter for verification)
            upper[true_label] = 0
            # loss = torch.mean(upper) - lower_bound
            loss = torch.mean(upper)

        elif self.kind == 'pseudo_exponential':
            # based on the idea that we want upper bounds of classes that are higher than the lower bound of the
            # true class to be highly reduce, and the one that are lower not to be changed we use an exponential
            # penalization of the difference between classes upper bounds and true class lower bound.
            # As a purely exponential loss would lead to skyrocketing loss values, the part after 0 is replaced by
            # a polynomial function

            diff = upper - lower[true_label]
            diff[true_label] = 0  # we don't to lower difference between upper and lower bounds for true class

            poly = 1 + diff
            loss = torch.sum(torch.exp(diff) * (diff < 0) + poly * (diff >= 0)) - lower[true_label]

        # WIP
        elif self.kind == 'weighted_L2':
            diff = upper - lower[true_label]
            diff[true_label] = 0
            poly = 1 + diff
            class_weight = torch.exp(diff) * (diff < 0) + poly * (diff >= 0)
            loss = torch.sum(class_weight * torch.sum(output_zonotope[1:] * output_zonotope[1:], dim=0))
            lower_bound = lower[true_label]
            upper[true_label] = 0
            loss += torch.mean(upper) - lower_bound

        # WIP
        elif self.kind == 'weighted_L1':
            diff = upper - lower[true_label]
            diff[true_label] = 0
            poly = 1 + diff
            class_weight = torch.exp(diff) * (diff < 0) + poly * (diff >= 0)
            loss = torch.sum(class_weight * torch.sum(torch.abs(output_zonotope[1:]), dim=0))
            lower_bound = lower[true_label]
            upper[true_label] = 0
            loss += torch.mean(upper) - lower_bound

        else:
            raise NotImplementedError(self.kind + " is not a possible loss type")

        return loss<|MERGE_RESOLUTION|>--- conflicted
+++ resolved
@@ -210,13 +210,8 @@
                       * self.init_value
         self.lambda_.data = _lambda
         self.is_lambda_set = True
-<<<<<<< HEAD
-        std = 2
-        self.lambda_gaussian = Normal(self.lambda_.data, std)
-=======
         std = 1
         self.lambda_gaussian = Uniform(0, 1) # Normal(self.lambda_.data, std)
->>>>>>> e613e2f3
 
     def shuffle_lambda(self):
         #self.lambda_.data = self.lambda_gaussian.sample()
